--- conflicted
+++ resolved
@@ -37,10 +37,10 @@
     end
 
     PYTHON_LIB = find_python_lib
-<<<<<<< HEAD
-    @ffi_libs = [ FFI::DynamicLibrary.open(PYTHON_LIB,
-                                           FFI::DynamicLibrary::RTLD_LAZY |
-                                           FFI::DynamicLibrary::RTLD_GLOBAL)
+    @ffi_libs = [
+      FFI::DynamicLibrary.open(PYTHON_LIB,
+                               FFI::DynamicLibrary::RTLD_LAZY |
+                               FFI::DynamicLibrary::RTLD_GLOBAL)
     ]
 
     # Function methods
@@ -117,178 +117,76 @@
     attach_function :Py_DecRef, [:pointer], :void
 
     # Type Objects
+    # attach_variable :PyBaseObject_Type, DummyStruct.by_value # built-in 'object' 
+    # attach_variable :PyBaseString_Type, DummyStruct.by_value
+    # attach_variable :PyBool_Type, DummyStruct.by_value
+    # attach_variable :PyBuffer_Type, DummyStruct.by_value
+    # attach_variable :PyByteArrayIter_Type, DummyStruct.by_value
+    # attach_variable :PyByteArray_Type, DummyStruct.by_value
+    attach_variable :PyCFunction_Type, DummyStruct.by_value
+    # attach_variable :PyCObject_Type, DummyStruct.by_value
+    # attach_variable :PyCallIter_Type, DummyStruct.by_value
+    # attach_variable :PyCapsule_Type, DummyStruct.by_value
+    # attach_variable :PyCell_Type, DummyStruct.by_value
+    # attach_variable :PyClassMethod_Type, DummyStruct.by_value
+    attach_variable :PyClass_Type, DummyStruct.by_value
+    # attach_variable :PyCode_Type, DummyStruct.by_value
+    # attach_variable :PyComplex_Type, DummyStruct.by_value
+    # attach_variable :PyDictItems_Type, DummyStruct.by_value
+    # attach_variable :PyDictIterItem_Type, DummyStruct.by_value
+    # attach_variable :PyDictIterKey_Type, DummyStruct.by_value
+    # attach_variable :PyDictIterValue_Type, DummyStruct.by_value
+    # attach_variable :PyDictKeys_Type, DummyStruct.by_value
+    # attach_variable :PyDictProxy_Type, DummyStruct.by_value
+    # attach_variable :PyDictValues_Type, DummyStruct.by_value
+    attach_variable :PyDict_Type, DummyStruct.by_value
+    # attach_variable :PyEllipsis_Type, DummyStruct.by_value
+    # attach_variable :PyEnum_Type, DummyStruct.by_value
+    # attach_variable :PyFile_Type, DummyStruct.by_value
+    attach_variable :PyFloat_Type, DummyStruct.by_value
+    # attach_variable :PyFrame_Type, DummyStruct.by_value
+    # attach_variable :PyFrozenSet_Type, DummyStruct.by_value
+    attach_variable :PyFunction_Type, DummyStruct.by_value
+    # attach_variable :PyGen_Type, DummyStruct.by_value
+    # attach_variable :PyGetSetDescr_Type, DummyStruct.by_value
+    # attach_variable :PyInstance_Type, DummyStruct.by_value
+    attach_variable :PyInt_Type, DummyStruct.by_value
+    attach_variable :PyList_Type, DummyStruct.by_value
+    attach_variable :PyLong_Type, DummyStruct.by_value
+    # attach_variable :PyMemberDescr_Type, DummyStruct.by_value
+    # attach_variable :PyMemoryView_Type, DummyStruct.by_value
+    attach_variable :PyMethod_Type, DummyStruct.by_value
+    # attach_variable :PyModule_Type, DummyStruct.by_value
+    # attach_variable :PyNullImporter_Type, DummyStruct.by_value
+    # attach_variable :PyProperty_Type, DummyStruct.by_value
+    # attach_variable :PyRange_Type, DummyStruct.by_value
+    # attach_variable :PyReversed_Type, DummyStruct.by_value
+    # attach_variable :PySTEntry_Type, DummyStruct.by_value
+    # attach_variable :PySeqIter_Type, DummyStruct.by_value
+    # attach_variable :PySet_Type, DummyStruct.by_value
+    # attach_variable :PySlice_Type, DummyStruct.by_value
+    # attach_variable :PyStaticMethod_Type, DummyStruct.by_value
     attach_variable :PyString_Type, DummyStruct.by_value
-    attach_variable :PyList_Type, DummyStruct.by_value
-    attach_variable :PyInt_Type, DummyStruct.by_value
-    attach_variable :PyLong_Type, DummyStruct.by_value
-    attach_variable :PyFloat_Type, DummyStruct.by_value
+    # attach_variable :PySuper_Type, DummyStruct.by_value # built-in 'super' 
+    # attach_variable :PyTraceBack_Type, DummyStruct.by_value
     attach_variable :PyTuple_Type, DummyStruct.by_value
-    attach_variable :PyDict_Type, DummyStruct.by_value
-    attach_variable :PyFunction_Type, DummyStruct.by_value
-    attach_variable :PyMethod_Type, DummyStruct.by_value
     attach_variable :PyType_Type, DummyStruct.by_value
-    attach_variable :PyClass_Type, DummyStruct.by_value
+    # attach_variable :PyUnicode_Type, DummyStruct.by_value
+    # attach_variable :PyWrapperDescr_Type, DummyStruct.by_value
 
     attach_variable :Py_TrueStruct, :_Py_TrueStruct, DummyStruct.by_value
     attach_variable :Py_ZeroStruct, :_Py_ZeroStruct, DummyStruct.by_value
     attach_variable :Py_NoneStruct, :_Py_NoneStruct, DummyStruct.by_value
 
-    # This is an implementation of the basic structure of a Python PyObject
-    # struct. The C struct is actually much larger, but since we only access
-    # the first two data members via FFI and always deal with struct
-    # pointers there is no need to mess around with the rest of the object.
+    # This is an implementation of the basic structure of a Python
+    # PyObject struct. The C struct is actually much larger, but since we
+    # only access the first two data members via FFI and always deal with
+    # struct pointers there is no need to mess around with the rest of the
+    # object.
     class PyObjectStruct < FFI::Struct
-      layout :ob_refcnt, :int, :ob_type, :pointer
+      layout :ob_refcnt, :ssize_t,
+        :ob_type, :pointer
     end
-=======
-    @ffi_libs = [ FFI::DynamicLibrary.open(
-      PYTHON_LIB,
-      FFI::DynamicLibrary::RTLD_LAZY|FFI::DynamicLibrary::RTLD_GLOBAL) ]
-
-      #Function methods
-      attach_function :PyCFunction_New, [:pointer, :pointer], :pointer
-      attach_function :PyRun_String, [:string, :int, :pointer, :pointer], :pointer
-      attach_function :PyRun_SimpleString, [:string], :pointer
-      attach_function :Py_CompileString, [:string, :string, :int], :pointer
-      attach_function :PyEval_EvalCode, [:pointer, :pointer, :pointer], :pointer
-      attach_function :PyErr_SetString, [:pointer, :string], :void
-
-      #Python interpreter startup and shutdown
-      attach_function :Py_IsInitialized, [], :int
-      attach_function :Py_Initialize, [], :void
-      attach_function :Py_Finalize, [], :void
-
-      #Module methods
-      attach_function :PyImport_ImportModule, [:string], :pointer
-
-      #Object Methods
-      attach_function :PyObject_HasAttrString, [:pointer, :string], :int
-      attach_function :PyObject_GetAttrString, [:pointer, :string], :pointer
-      attach_function :PyObject_SetAttrString, [:pointer, :string, :pointer], :int
-      attach_function :PyObject_Dir, [:pointer], :pointer
-
-      attach_function :PyObject_Compare, [:pointer, :pointer], :int
-
-      attach_function :PyObject_CallObject, [:pointer, :pointer], :pointer
-      attach_function :PyCallable_Check, [:pointer], :int
-
-      ###Python To Ruby Conversion
-      #String Methods
-      attach_function :PyString_AsString, [:pointer], :string
-      attach_function :PyString_FromString, [:string], :pointer
-
-      #List Methods
-      attach_function :PyList_GetItem, [:pointer, :int], :pointer
-      attach_function :PyList_Size, [:pointer], :int
-      attach_function :PyList_New, [:int], :pointer
-      attach_function :PyList_SetItem, [:pointer, :int, :pointer], :void
-
-      #Integer Methods
-      attach_function :PyInt_AsLong, [:pointer], :long
-      attach_function :PyInt_FromLong, [:long], :pointer
-
-      attach_function :PyLong_AsLong, [:pointer], :long
-      attach_function :PyLong_FromLong, [:pointer], :long
-
-      #Float Methods
-      attach_function :PyFloat_AsDouble, [:pointer], :double
-      attach_function :PyFloat_FromDouble, [:double], :pointer
-
-      #Tuple Methods
-      attach_function :PySequence_List, [:pointer], :pointer
-      attach_function :PySequence_Tuple, [:pointer], :pointer
-      attach_function :PyTuple_Pack, [:int, :varargs], :pointer
-
-      #Dict/Hash Methods
-      attach_function :PyDict_Next, [:pointer, :pointer, :pointer, :pointer], :int
-      attach_function :PyDict_New, [], :pointer
-      attach_function :PyDict_SetItem, [:pointer, :pointer, :pointer], :int
-      attach_function :PyDict_Contains, [:pointer, :pointer], :int
-      attach_function :PyDict_GetItem, [:pointer, :pointer], :pointer
-
-      #Error Methods
-      attach_variable :PyExc_Exception, DummyStruct.by_ref
-      attach_variable :PyExc_StopIteration, DummyStruct.by_ref
-      attach_function :PyErr_SetNone, [:pointer], :void
-      attach_function :PyErr_Fetch, [:pointer, :pointer, :pointer], :void
-      attach_function :PyErr_Occurred, [], :pointer
-      attach_function :PyErr_Clear, [], :void
-
-      #Reference Counting
-      attach_function :Py_IncRef, [:pointer], :void
-      attach_function :Py_DecRef, [:pointer], :void
-
-      #Type Objects
-      # attach_variable :PyBaseObject_Type, DummyStruct.by_value # built-in 'object' 
-      # attach_variable :PyBaseString_Type, DummyStruct.by_value
-      # attach_variable :PyBool_Type, DummyStruct.by_value
-      # attach_variable :PyBuffer_Type, DummyStruct.by_value
-      # attach_variable :PyByteArrayIter_Type, DummyStruct.by_value
-      # attach_variable :PyByteArray_Type, DummyStruct.by_value
-      attach_variable :PyCFunction_Type, DummyStruct.by_value
-      # attach_variable :PyCObject_Type, DummyStruct.by_value
-      # attach_variable :PyCallIter_Type, DummyStruct.by_value
-      # attach_variable :PyCapsule_Type, DummyStruct.by_value
-      # attach_variable :PyCell_Type, DummyStruct.by_value
-      # attach_variable :PyClassMethod_Type, DummyStruct.by_value
-      attach_variable :PyClass_Type, DummyStruct.by_value
-      # attach_variable :PyCode_Type, DummyStruct.by_value
-      # attach_variable :PyComplex_Type, DummyStruct.by_value
-      # attach_variable :PyDictItems_Type, DummyStruct.by_value
-      # attach_variable :PyDictIterItem_Type, DummyStruct.by_value
-      # attach_variable :PyDictIterKey_Type, DummyStruct.by_value
-      # attach_variable :PyDictIterValue_Type, DummyStruct.by_value
-      # attach_variable :PyDictKeys_Type, DummyStruct.by_value
-      # attach_variable :PyDictProxy_Type, DummyStruct.by_value
-      # attach_variable :PyDictValues_Type, DummyStruct.by_value
-      attach_variable :PyDict_Type, DummyStruct.by_value
-      # attach_variable :PyEllipsis_Type, DummyStruct.by_value
-      # attach_variable :PyEnum_Type, DummyStruct.by_value
-      # attach_variable :PyFile_Type, DummyStruct.by_value
-      attach_variable :PyFloat_Type, DummyStruct.by_value
-      # attach_variable :PyFrame_Type, DummyStruct.by_value
-      # attach_variable :PyFrozenSet_Type, DummyStruct.by_value
-      attach_variable :PyFunction_Type, DummyStruct.by_value
-      # attach_variable :PyGen_Type, DummyStruct.by_value
-      # attach_variable :PyGetSetDescr_Type, DummyStruct.by_value
-      # attach_variable :PyInstance_Type, DummyStruct.by_value
-      attach_variable :PyInt_Type, DummyStruct.by_value
-      attach_variable :PyList_Type, DummyStruct.by_value
-      attach_variable :PyLong_Type, DummyStruct.by_value
-      # attach_variable :PyMemberDescr_Type, DummyStruct.by_value
-      # attach_variable :PyMemoryView_Type, DummyStruct.by_value
-      attach_variable :PyMethod_Type, DummyStruct.by_value
-      # attach_variable :PyModule_Type, DummyStruct.by_value
-      # attach_variable :PyNullImporter_Type, DummyStruct.by_value
-      # attach_variable :PyProperty_Type, DummyStruct.by_value
-      # attach_variable :PyRange_Type, DummyStruct.by_value
-      # attach_variable :PyReversed_Type, DummyStruct.by_value
-      # attach_variable :PySTEntry_Type, DummyStruct.by_value
-      # attach_variable :PySeqIter_Type, DummyStruct.by_value
-      # attach_variable :PySet_Type, DummyStruct.by_value
-      # attach_variable :PySlice_Type, DummyStruct.by_value
-      # attach_variable :PyStaticMethod_Type, DummyStruct.by_value
-      attach_variable :PyString_Type, DummyStruct.by_value
-      # attach_variable :PySuper_Type, DummyStruct.by_value # built-in 'super' 
-      # attach_variable :PyTraceBack_Type, DummyStruct.by_value
-      attach_variable :PyTuple_Type, DummyStruct.by_value
-      attach_variable :PyType_Type, DummyStruct.by_value
-      # attach_variable :PyUnicode_Type, DummyStruct.by_value
-      # attach_variable :PyWrapperDescr_Type, DummyStruct.by_value
-
-      attach_variable :Py_TrueStruct, :_Py_TrueStruct, DummyStruct.by_value
-      attach_variable :Py_ZeroStruct, :_Py_ZeroStruct, DummyStruct.by_value
-      attach_variable :Py_NoneStruct, :_Py_NoneStruct, DummyStruct.by_value
-
-      #This is an implementation of the basic structure of a Python PyObject
-      #struct. The C struct is actually much larger, but since we only access
-      #the first two data members via FFI and always deal with struct pointers
-      #there is no need to mess around with the rest of the object.
-      class PyObjectStruct < FFI::Struct
-        layout :ob_refcnt, :ssize_t,
-               :ob_type, :pointer
-      end
->>>>>>> 3f4be6a5
 
     class PyMethodDef < FFI::Struct
       layout :ml_name, :pointer, :ml_meth, :pointer, :ml_flags, :int,
